import tensorflow as tf
from keras.engine.topology import Layer

class Lattice(Layer):
    def __init__(self, protein_length, **kwargs):
        """
        Keras Layer for transforming protein index strings into a 3d lattice.

        This layer will only work when using the Tensorflow Backend.

        Parameters
        ----------
        protein_length : Maximum length of input protein. Referred to as N.

        Layer Parameters
        ----------------
        Layer expects the following input:
        [acids, idx, batch]
        -------------------
        acids : (None, N) - float32
            String of acids
        idx : (None, N, 3) - int64
            String of 3d acid indices
        mask : (None, N) - bool
            String of mask for indicating current acid.
        """
        self.N = protein_length
        super(Lattice, self).__init__(**kwargs)

    def build(self, input_shape):
        super(Lattice, self).build(input_shape)

    def call(self, inputs, **kwargs):
        return tf.map_fn(self._make_lattice, inputs,
                         dtype=tf.float32,
                         parallel_iterations=32,
                         back_prop=False,
                         swap_memory=False,
                         infer_shape=True)

    def compute_output_shape(self, input_shape):
<<<<<<< HEAD
        return 2 * self.N - 1, 2 * self.N - 1, 2 * self.N - 1
=======
        return input_shape[0][0], 2 * self.N - 1, 2 * self.N - 1, 2 * self.N - 1
>>>>>>> e620fc35

    def _make_lattice(self, data):
        acids, idx, mask = data
        idx = idx + (self.N - 1)
        masked_idx = tf.boolean_mask(idx, mask, axis=0)
        masked_acids = tf.boolean_mask(acids, mask, axis=0)
        return tf.sparse_to_dense(masked_idx, (2 * self.N - 1, 2 * self.N - 1, 2 * self.N - 1), masked_acids,
                                  validate_indices=False)

from keras.layers.core import Lambda

class RemoveMask(Lambda):
    def __init__(self):
        super(RemoveMask, self).__init__((lambda x, mask: x))
        self.supports_masking = True

    def compute_mask(self, input, input_mask=None):
        return None<|MERGE_RESOLUTION|>--- conflicted
+++ resolved
@@ -39,11 +39,7 @@
                          infer_shape=True)
 
     def compute_output_shape(self, input_shape):
-<<<<<<< HEAD
-        return 2 * self.N - 1, 2 * self.N - 1, 2 * self.N - 1
-=======
         return input_shape[0][0], 2 * self.N - 1, 2 * self.N - 1, 2 * self.N - 1
->>>>>>> e620fc35
 
     def _make_lattice(self, data):
         acids, idx, mask = data
